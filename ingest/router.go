package main

import (
	"bytes"
	"crypto/sha512"
	"encoding/base64"
	"fmt"
	"github.com/confluentinc/confluent-kafka-go/v2/kafka"
	"github.com/gin-gonic/gin"
	"github.com/jitsucom/bulker/eventslog"
	"github.com/jitsucom/bulker/jitsubase/appbase"
	"github.com/jitsucom/bulker/jitsubase/jsoniter"
	"github.com/jitsucom/bulker/jitsubase/jsonorder"
	"github.com/jitsucom/bulker/jitsubase/timestamp"
	"github.com/jitsucom/bulker/jitsubase/types"
	"github.com/jitsucom/bulker/jitsubase/utils"
	"github.com/jitsucom/bulker/jitsubase/uuid"
	"github.com/jitsucom/bulker/kafkabase"
	"github.com/penglongli/gin-metrics/ginmetrics"
	timeout "github.com/vearne/gin-timeout"
	"io"
<<<<<<< HEAD
=======
	"maps"
	"math/rand"
>>>>>>> 104b2d80
	"net/http"
	"net/http/pprof"
	"net/url"
	"regexp"
	"strconv"
	"strings"
	"time"
)

var eventTypesDict = map[string]string{
	"p": "page",
	"i": "identify",
	"t": "track",
	"g": "group",
	"a": "alias",
	"s": "screen",
	"e": "event"}

var eventTypesSet = types.NewSet("page", "identify", "track", "group", "alias", "screen")

var messageIdUnsupportedChars = regexp.MustCompile(`[^a-zA-Z0-9._-]`)

type Router struct {
	*appbase.Router
	config            *Config
	kafkaConfig       *kafka.ConfigMap
	repository        appbase.Repository[Streams]
	scriptRepository  appbase.Repository[Script]
	producer          *kafkabase.Producer
	eventsLogService  eventslog.EventsLogService
	backupsLogger     *BackupLogger
	httpClient        *http.Client
	dataHosts         []string
	partitionSelector kafkabase.PartitionSelector
}

type IngestType string

const (
	IngestTypeS2S     IngestType = "s2s"
	IngestTypeBrowser IngestType = "browser"
	// type of writeKey defines the type of ingest
	IngestTypeWriteKeyDefined IngestType = "writeKey"

	ConnectionIdsHeader = "connection_ids"

	ErrNoDst                = "no destinations found for stream"
	ErrThrottledType        = "quota exceeded"
	ErrThrottledDescription = "billing quota exceeded, event throttled"
)

type StreamCredentials struct {
	Slug       string     `json:"slug"`
	Domain     string     `json:"domain"`
	WriteKey   string     `json:"writeKey"`
	IngestType IngestType `json:"ingestType"`
}

func NewRouter(appContext *Context, partitionSelector kafkabase.PartitionSelector) *Router {
	base := appbase.NewRouterBase(appContext.config.Config, []string{
		"/health",
		"/p.js",
		"/v1/projects/:writeKey/settings",
		"/v1/b",
		"/v1/batch",
		"/projects/:writeKey/settings",
		"/b",
		"/batch",
		"/api/s/s2s/batch",
		"/api/s/:tp",
		"/api/s/s2s/:tp",
	})

	httpClient := &http.Client{
		Timeout: time.Duration(appContext.config.DeviceFunctionsTimeoutMs) * time.Millisecond,
	}

	var dataHosts []string
	if appContext.config.DataDomain != "" {
		dataHosts = strings.Split(appContext.config.DataDomain, ",")
	} else if appContext.config.PublicURL != "" {
		u, err := url.ParseRequestURI(appContext.config.PublicURL)
		if err != nil {
			base.Errorf("Failed to parse %sPUBLIC_URL: %v", appContext.config.AppSetting.EnvPrefixWithUnderscore(), err)
		} else {
			dataHosts = []string{u.Hostname()}
		}
	}
	base.Infof("Data hosts: %s", dataHosts)

	router := &Router{
		Router:            base,
		config:            appContext.config,
		kafkaConfig:       appContext.kafkaConfig,
		producer:          appContext.producer,
		eventsLogService:  appContext.eventsLogService,
		backupsLogger:     appContext.backupsLogger,
		repository:        appContext.repository,
		scriptRepository:  appContext.scriptRepository,
		httpClient:        httpClient,
		dataHosts:         dataHosts,
		partitionSelector: partitionSelector,
	}
	engine := router.Engine()
	// get global Monitor object
	m := ginmetrics.GetMonitor()
	m.SetSlowTime(1)
	// set request duration, default {0.1, 0.3, 1.2, 5, 10}
	// used to p95, p99
	m.SetDuration([]float64{0.02, 0.05, 0.1, 0.2, 0.5})
	m.UseWithoutExposingEndpoint(engine)
	fast := engine.Group("")
	fast.Use(timeout.Timeout(timeout.WithTimeout(5 * time.Second)))
	fast.Use(router.CorsMiddleware)
	fast.Match([]string{"GET", "OPTIONS", "POST"}, "/v1/projects/:writeKey/settings", router.SettingsHandler)
	fast.Match([]string{"GET", "OPTIONS", "POST"}, "/projects/:writeKey/settings", router.SettingsHandler)
	fast.Match([]string{"OPTIONS", "POST"}, "/v1/batch", router.BatchHandler)
	fast.Match([]string{"OPTIONS", "POST"}, "/v1/b", router.BatchHandler)
	fast.Match([]string{"OPTIONS", "POST"}, "/batch", router.BatchHandler)
	fast.Match([]string{"OPTIONS", "POST"}, "/b", router.BatchHandler)
	fast.Match([]string{"OPTIONS", "POST"}, "/api/s/s2s/batch", router.BatchHandler)

	fast.Match([]string{"OPTIONS", "POST"}, "/api/s/:tp", router.IngestHandler)
	fast.Match([]string{"OPTIONS", "POST"}, "/api/s/s2s/:tp", router.IngestHandler)

	fast.Match([]string{"GET", "HEAD", "OPTIONS"}, "/p.js", router.ScriptHandler)

	engine.GET("/health", func(c *gin.Context) {
		c.JSON(http.StatusOK, gin.H{"status": "pass"})
	})

	engine.GET("/debug/pprof/profile", gin.WrapF(pprof.Profile))
	engine.GET("/debug/pprof/heap", gin.WrapF(pprof.Handler("heap").ServeHTTP))
	engine.GET("/debug/pprof/goroutine", gin.WrapF(pprof.Handler("goroutine").ServeHTTP))
	engine.GET("/debug/pprof/block", gin.WrapF(pprof.Handler("block").ServeHTTP))
	engine.GET("/debug/pprof/threadcreate", gin.WrapF(pprof.Handler("threadcreate").ServeHTTP))
	engine.GET("/debug/pprof/cmdline", gin.WrapF(pprof.Handler("cmdline").ServeHTTP))
	engine.GET("/debug/pprof/symbol", gin.WrapF(pprof.Handler("symbol").ServeHTTP))
	engine.GET("/debug/pprof/trace", gin.WrapF(pprof.Handler("trace").ServeHTTP))
	engine.GET("/debug/pprof/mutex", gin.WrapF(pprof.Handler("mutex").ServeHTTP))
	engine.GET("/debug/pprof", gin.WrapF(pprof.Index))

	return router
}

func (r *Router) CorsMiddleware(c *gin.Context) {
	c.Header("Access-Control-Allow-Origin", utils.NvlString(c.GetHeader("Origin"), "*"))
	c.Header("Access-Control-Allow-Methods", "GET,POST,HEAD,OPTIONS")
	c.Header("Access-Control-Allow-Headers", "x-enable-debug, x-write-key, authorization, content-type")
	c.Header("Access-Control-Allow-Credentials", "true")
	if c.Request.Method == "OPTIONS" {
		c.AbortWithStatus(http.StatusOK)
		return
	}
	c.Next()
}

type BatchPayload struct {
	Batch    []types.Json `json:"batch"`
	Context  types.Json   `json:"context"`
	WriteKey string       `json:"writeKey"`
}

func (r *Router) sendToRotor(c *gin.Context, ingestMessageBytes []byte, stream *StreamWithDestinations, sendResponse bool) (asyncDestinations []string, tagsDestinations []string, rError *appbase.RouterError) {
	var err error
	if stream.BackupEnabled {
		backupTopic := fmt.Sprintf("in.id.%s_backup.m.batch.t.backup", stream.Stream.WorkspaceId)
		err2 := r.producer.ProduceAsync(backupTopic, uuid.New(), ingestMessageBytes, nil, kafka.PartitionAny)
		if err2 != nil {
			r.Errorf("Error producing to backup topic %s: %v", backupTopic, err2)
		}
	}

	if stream.Throttle > 0 {
		if stream.Throttle >= 100 || rand.Int31n(100) < int32(stream.Throttle) {
			rError = r.ResponseError(c, http.StatusPaymentRequired, ErrThrottledType, false, fmt.Errorf(ErrThrottledDescription), sendResponse)
			return
		}
	}

	asyncDestinations = utils.ArrayMap(stream.AsynchronousDestinations, func(d *ShortDestinationConfig) string { return d.ConnectionId })
	tagsDestinations = utils.ArrayMap(stream.SynchronousDestinations, func(d *ShortDestinationConfig) string { return d.ConnectionId })

	if len(asyncDestinations) > 0 {
		topic := r.config.KafkaDestinationsTopicName
		messageKey := uuid.New()
		err = r.producer.ProduceAsync(topic, messageKey, ingestMessageBytes, map[string]string{ConnectionIdsHeader: strings.Join(asyncDestinations, ",")}, r.partitionSelector.SelectPartition())
		if err != nil {
			for _, id := range asyncDestinations {
				IngestedMessages(id, "error", "producer error").Inc()
			}
			rError = r.ResponseError(c, http.StatusInternalServerError, "producer error", true, err, sendResponse)
		}
		for _, id := range asyncDestinations {
			IngestedMessages(id, "success", "").Inc()
		}
	}
	return
}

func patchEvent(c *gin.Context, messageId string, event types.Json, tp string, ingestType IngestType, analyticContext types.Json) error {
	typeFixed := utils.MapNVL(eventTypesDict, tp, tp)
	ev := event
	if typeFixed == "event" {
		typeFixed = event.GetS("type")
		if typeFixed == "" {
			return fmt.Errorf("type property of event is required")
		}
	}
	if !eventTypesSet.Contains(typeFixed) {
		return fmt.Errorf("Unknown event type: %s", typeFixed)
	}
	if typeFixed == "track" {
		//check event name
		eventName := event.GetS("event")
		if eventName == "" {
			return fmt.Errorf("'event' property is required for 'track' event")
		}
		if strings.Contains(eventName, "--") || strings.Contains(eventName, ";") || strings.Contains(eventName, "=") || strings.Contains(eventName, "/*") {
			return fmt.Errorf("Invalid track event name '%s'. Only alpha-numeric characters, underscores and spaces are allowed in track event name.", eventName)
		}
		if len(eventName) > 64 {
			return fmt.Errorf("Invalid track event name '%s'. Max length is 64 characters.", eventName)
		}
	}
	ip := strings.TrimSpace(strings.Split(utils.NvlString(c.GetHeader("X-Real-Ip"), c.GetHeader("X-Forwarded-For"), c.ClientIP()), ",")[0])
	ev.Set("requestIp", ip)

	ctx, ok := ev.GetN("context").(types.Json)
	if !ok || ctx == nil {
		ctx = types.NewOrderedMap[string, any]()
		ev.Set("context", ctx)
	}

	if analyticContext != nil && analyticContext.Len() > 0 {
		mergedCtx := analyticContext.Copy()
		mergedCtx.SetAll(ctx)
		ctx = mergedCtx
		ev.Set("context", ctx)
	}
	if ingestType == IngestTypeBrowser {
		//if ip comes from browser, don't trust it!
		ctx.Set("ip", ip)
		ctx.SetIfAbsentFunc("userAgent", func() any {
			return c.GetHeader("User-Agent")
		})
		ctx.SetIfAbsentFunc("locale", func() any {
			return strings.TrimSpace(strings.Split(c.GetHeader("Accept-Language"), ",")[0])
		})
	}
	nowIsoDate := time.Now().UTC().Format(timestamp.JsonISO)
	ev.Set("receivedAt", nowIsoDate)
	ev.Set("type", typeFixed)
	ev.SetIfAbsent("timestamp", nowIsoDate)
	ev.SetIfAbsent("messageId", messageId)
	return nil
}

func (r *Router) getDataLocator(c *gin.Context, ingestType IngestType, writeKeyExtractor func() string) (cred StreamCredentials, err error) {
	cred.IngestType = ingestType
	if c.GetHeader("Authorization") != "" {
		wk := strings.Replace(c.GetHeader("Authorization"), "Basic ", "", 1)
		//decode base64
		wkDecoded, err := base64.StdEncoding.DecodeString(wk)
		if err != nil {
			return cred, fmt.Errorf("failed to decode writeKey from Authorization header as base64: %v", err)
		}
		//remove trailing :
		wkDecoded = bytes.TrimSuffix(wkDecoded, []byte(":"))
		cred.WriteKey = string(wkDecoded)
	} else if c.GetHeader("X-Write-Key") != "" {
		cred.WriteKey = c.GetHeader("X-Write-Key")
	} else if writeKeyExtractor != nil {
		cred.WriteKey = writeKeyExtractor()
	}
	host := strings.Split(c.Request.Host, ":")[0]
	for _, dataHost := range r.dataHosts {
		if dataHost != "" && strings.HasSuffix(host, "."+dataHost) {
			cred.Slug = strings.TrimSuffix(host, "."+dataHost)
			return
		}
	}
	cred.Domain = host

	return
}
func isInternalHeader(headerName string) bool {
	l := strings.ToLower(headerName)
	return strings.HasPrefix(l, "x-jitsu-") || strings.HasPrefix(l, "x-vercel")
}

type SyncDestinationsResponse struct {
	Destinations []*SyncDestinationsData `json:"destinations,omitempty"`
	OK           bool                    `json:"ok"`
}
type SyncDestinationsData struct {
	*ShortDestinationConfig `json:",inline,omitempty"`
	NewEvents               any `json:"newEvents,omitempty"`
	DeviceOptions           any `json:"deviceOptions,omitempty"`
}

func (r *Router) processSyncDestination(message *IngestMessage, stream *StreamWithDestinations, messageBytes []byte) *SyncDestinationsResponse {
	if len(stream.SynchronousDestinations) == 0 {
		return nil
	}
	filteredDestinations := utils.ArrayFilter(stream.SynchronousDestinations, func(d *ShortDestinationConfig) bool {
		return ApplyFilters(message.HttpPayload, d.Options)
	})
	if len(filteredDestinations) == 0 {
		return nil
	}
	var functionsResults map[string]any
	functionDestinations := utils.ArrayFilter(filteredDestinations, func(d *ShortDestinationConfig) bool {
		funcs, ok := d.Options["functions"].([]any)
		if !ok || len(funcs) == 0 {
			return false
		}
		return true
	})
	if len(functionDestinations) > 0 {
		var err error
		ids := utils.ArrayMap(functionDestinations, func(d *ShortDestinationConfig) string { return d.ConnectionId })
		defer func(ids []string) {
			for _, id := range ids {
				if err != nil {
					DeviceFunctions(id, "error").Inc()
				} else {
					DeviceFunctions(id, "success").Inc()
				}
			}
		}(ids)
		req, err := http.NewRequest("POST", r.config.RotorURL+"/func/multi?ids="+strings.Join(ids, ","), bytes.NewReader(messageBytes))
		if err != nil {
			r.Errorf("failed to create rotor request for connections: %s: %v", ids, err)
		} else {
			req.Header.Set("Content-Type", "application/json")
			req.Header.Set("X-Request-Timeout-Ms", strconv.Itoa(r.config.DeviceFunctionsTimeoutMs))
			if r.config.RotorAuthKey != "" {
				req.Header.Set("Authorization", "Bearer "+r.config.RotorAuthKey)
			}
			var res *http.Response
			res, err = r.httpClient.Do(req)
			if err != nil {
				r.Errorf("failed to send rotor request for device functions for connections: %s: %v", ids, err)
			} else {
				defer res.Body.Close()
				//get body
				var body []byte
				body, err = io.ReadAll(res.Body)
				if res.StatusCode != 200 || err != nil {
					r.Errorf("Failed to send rotor request for device functions for connections: %s: status: %v body: %s", ids, res.StatusCode, string(body))
				} else {
					err = jsoniter.Unmarshal(body, &functionsResults)
					if err != nil {
						r.Errorf("Failed to unmarshal rotor response for connections: %s: %v", ids, err)
					}
				}
			}
		}
	}
	data := make([]*SyncDestinationsData, 0, len(filteredDestinations))
	for _, d := range filteredDestinations {
		IngestedMessages(d.ConnectionId, "success", "").Inc()
		dOptions := DeviceOptions[d.DestinationType]
		newEvents, ok := functionsResults[d.ConnectionId]
		if ok {
			data = append(data, &SyncDestinationsData{ShortDestinationConfig: d, NewEvents: newEvents, DeviceOptions: dOptions})
		} else {
			data = append(data, &SyncDestinationsData{ShortDestinationConfig: d, DeviceOptions: dOptions})
		}
	}
	return &SyncDestinationsResponse{Destinations: data, OK: true}
}

func (r *Router) buildIngestMessage(c *gin.Context, messageId string, event types.Json, analyticContext types.Json, tp string, loc StreamCredentials, stream *StreamWithDestinations) (ingestMessage *IngestMessage, ingestMessageBytes []byte, err error) {
	err = patchEvent(c, messageId, event, tp, loc.IngestType, analyticContext)
	headers := utils.MapMap(utils.MapFilter(c.Request.Header, func(k string, v []string) bool {
		return len(v) > 0 && !isInternalHeader(k)
	}), func(k string, v []string) string {
		if strings.ToLower(k) == "x-write-key" {
			return maskWriteKey(v[0])
		}
		return strings.Join(v, ",")
	})
	bodyType := event.GetS("type")
	ingestMessage = &IngestMessage{
		IngestType:     loc.IngestType,
		MessageCreated: time.Now(),
		MessageId:      messageId,
		WriteKey:       maskWriteKey(loc.WriteKey),
		Type:           utils.NvlString(bodyType, tp),
		Origin: IngestMessageOrigin{
			BaseURL:  fmt.Sprintf("%s://%s", c.Request.URL.Scheme, c.Request.URL.Host),
			Slug:     loc.Slug,
			SourceId: stream.Stream.Id,
			Domain:   loc.Domain,
		},
		HttpHeaders: headers,
		HttpPayload: event,
	}
	ingestMessageBytes, err1 := jsonorder.Marshal(ingestMessage)
	if err1 != nil {
		err = utils.Nvl(err, err1)
	} else {
		if len(ingestMessageBytes) > r.config.MaxIngestPayloadSize {
			err = fmt.Errorf("message size is too big. max allowed: %d", len(ingestMessageBytes)/2)
		}
	}
	return
}

func hashApiKey(token string, salt string, secret string) string {
	hash := sha512.New()
	hash.Write([]byte(token + salt + secret))
	res := hash.Sum(nil)
	return fmt.Sprintf("%x", res)
}

func (r *Router) checkHash(hash string, secret string) bool {
	pk := strings.SplitN(hash, ".", 2)
	salt := pk[0]
	hashPart := pk[1]
	for _, globalSecret := range r.config.GlobalHashSecrets {
		if hashPart == hashApiKey(secret, salt, globalSecret) {
			return true
		}
	}
	return false
}

type IngestMessageOrigin struct {
	BaseURL  string `json:"baseUrl,omitempty"`
	Slug     string `json:"slug,omitempty"`
	SourceId string `json:"sourceId,omitempty"`
	Domain   string `json:"domain,omitempty"`
}

type IngestMessage struct {
	IngestType     IngestType          `json:"ingestType"`
	MessageCreated time.Time           `json:"messageCreated"`
	WriteKey       string              `json:"writeKey,omitempty"`
	MessageId      string              `json:"messageId"`
	Type           string              `json:"type"`
	Origin         IngestMessageOrigin `json:"origin"`
	HttpHeaders    map[string]string   `json:"httpHeaders"`
	HttpPayload    types.Json          `json:"httpPayload"`
}

type StreamLocator func(loc *StreamCredentials) *StreamWithDestinations

func (r *Router) getStream(loc *StreamCredentials) *StreamWithDestinations {
	var locators []StreamLocator
	if loc.IngestType == IngestTypeWriteKeyDefined {
		locators = []StreamLocator{r.WriteKeyStreamLocator}
	} else if loc.IngestType == IngestTypeS2S {
		locators = []StreamLocator{r.WriteKeyStreamLocator, r.SlugStreamLocator, r.AmbiguousDomainStreamLocator}
	} else {
		locators = []StreamLocator{r.SlugStreamLocator, r.DomainStreamLocator, r.WriteKeyStreamLocator, r.SoleStreamLocator}
	}
	for _, locator := range locators {
		stream := locator(loc)
		if stream != nil {
			return stream
		}
	}
	return nil
}

func (r *Router) WriteKeyStreamLocator(loc *StreamCredentials) *StreamWithDestinations {
	if loc.WriteKey != "" {
		parts := strings.Split(loc.WriteKey, ":")
		if len(parts) == 1 {
			return r.repository.GetData().GetStreamById(loc.WriteKey)
		} else {
			binding := r.repository.GetData().getStreamByKeyId(parts[0])
			if binding != nil {
				if loc.IngestType != IngestTypeWriteKeyDefined && binding.KeyType != string(loc.IngestType) {
					r.Errorf("invalid key type: found %s, expected %s", binding.KeyType, loc.IngestType)
				} else if !r.checkHash(binding.Hash, parts[1]) {
					r.Errorf("invalid key secret")
				} else {
					stream := r.repository.GetData().GetStreamById(binding.StreamId)
					if stream != nil {
						loc.IngestType = IngestType(binding.KeyType)
						return stream
					}
				}
			}
		}
	}
	return nil
}

func (r *Router) SlugStreamLocator(loc *StreamCredentials) *StreamWithDestinations {
	if loc.Slug != "" {
		return r.repository.GetData().GetStreamById(loc.Slug)
	}
	return nil
}

func (r *Router) DomainStreamLocator(loc *StreamCredentials) *StreamWithDestinations {
	if loc.Domain != "" {
		streams := r.repository.GetData().GetStreamsByDomain(loc.Domain)
		if len(streams) == 1 {
			return streams[0]
		} else if loc.WriteKey == "" && len(streams) > 1 {
			return streams[0]
		}
	}
	return nil
}

func (r *Router) AmbiguousDomainStreamLocator(loc *StreamCredentials) *StreamWithDestinations {
	if loc.Domain != "" {
		streams := r.repository.GetData().GetStreamsByDomain(loc.Domain)
		if len(streams) > 0 {
			return streams[0]
		}
	}
	return nil
}

func (r *Router) SoleStreamLocator(_ *StreamCredentials) *StreamWithDestinations {
	streams := r.repository.GetData().GetStreams()
	if len(streams) == 1 {
		return streams[0]
	}
	return nil
}

func maskWriteKey(writeKey string) string {
	if writeKey != "" {
		parts := strings.Split(writeKey, ":")
		if len(parts) > 1 {
			return parts[0] + ":***"
		} else {
			return "***"
		}
	}
	return writeKey
}<|MERGE_RESOLUTION|>--- conflicted
+++ resolved
@@ -19,11 +19,7 @@
 	"github.com/penglongli/gin-metrics/ginmetrics"
 	timeout "github.com/vearne/gin-timeout"
 	"io"
-<<<<<<< HEAD
-=======
-	"maps"
 	"math/rand"
->>>>>>> 104b2d80
 	"net/http"
 	"net/http/pprof"
 	"net/url"
